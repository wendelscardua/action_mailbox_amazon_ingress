# frozen_string_literal: true

lib = File.expand_path('lib', __dir__)
$LOAD_PATH.unshift(lib) unless $LOAD_PATH.include?(lib)
require 'action_mailbox_amazon_ingress/version'

Gem::Specification.new do |spec|
  spec.name          = 'action_mailbox_amazon_ingress'
  spec.version       = ActionMailboxAmazonIngress::VERSION
  spec.authors       = ['Bob Farrell']
  spec.email         = ['git@bob.frl']
  spec.required_ruby_version = '>= 2.5'

  spec.summary       = 'Amazon SES ingress for Rails ActionMailbox'
  spec.description   = 'Integrate Amazon SES with ActionMailbox'
  spec.homepage      = 'https://github.com/bobf/action_mailbox_amazon_ingress'
  spec.license       = 'MIT'

  spec.files         = Dir.chdir(File.expand_path(__dir__)) do
    `git ls-files -z`.split("\x0").reject do |f|
      f.match(%r{^(test|spec|features)/})
    end
  end
  spec.require_paths = ['lib']

  spec.add_runtime_dependency 'aws-sdk-sns', '~> 1.23'
<<<<<<< HEAD
  spec.add_dependency 'actionmailbox', '>= 6.1'
=======
  spec.add_dependency 'rails', '>= 6.0'
>>>>>>> 2cbd55f4

  spec.add_development_dependency 'devpack', '~> 0.3.3'
  spec.add_development_dependency 'rake', '~> 13.0'
  spec.add_development_dependency 'rspec-its', '~> 1.3'
  spec.add_development_dependency 'rspec-rails', '~> 4.0'
  spec.add_development_dependency 'rubocop', '~> 0.90.0'
  spec.add_development_dependency 'sqlite3', '~> 1.4'
  spec.add_development_dependency 'strong_versions', '~> 0.4.5'
  spec.add_development_dependency 'webmock', '~> 3.8'
end<|MERGE_RESOLUTION|>--- conflicted
+++ resolved
@@ -24,11 +24,7 @@
   spec.require_paths = ['lib']
 
   spec.add_runtime_dependency 'aws-sdk-sns', '~> 1.23'
-<<<<<<< HEAD
-  spec.add_dependency 'actionmailbox', '>= 6.1'
-=======
-  spec.add_dependency 'rails', '>= 6.0'
->>>>>>> 2cbd55f4
+  spec.add_dependency 'actionmailbox', '>= 6.0'
 
   spec.add_development_dependency 'devpack', '~> 0.3.3'
   spec.add_development_dependency 'rake', '~> 13.0'
