# frozen_string_literal: true

module ActionMailbox
  # Ingests inbound emails from Amazon SES/SNS and confirms subscriptions.
  #
  # Subscription requests must provide the following parameters in a JSON body:
  # - +Message+: Notification content
  # - +MessagId+: Notification unique identifier
  # - +Timestamp+: iso8601 timestamp
  # - +TopicArn+: Topic identifier
  # - +Type+: Type of event ("Subscription")
  #
  # Inbound email events must provide the following parameters in a JSON body:
  # - +Message+: Notification content
  # - +MessagId+: Notification unique identifier
  # - +Timestamp+: iso8601 timestamp
  # - +SubscribeURL+: Topic identifier
  # - +TopicArn+: Topic identifier
  # - +Type+: Type of event ("SubscriptionConfirmation")
  #
  # All requests are authenticated by validating the provided AWS signature.
  #
  # Returns:
  #
  # - <tt>204 No Content</tt> if a request is successfully processed
  # - <tt>401 Unauthorized</tt> if a request does not contain a valid signature
  # - <tt>404 Not Found</tt> if the Amazon ingress has not been configured
  # - <tt>422 Unprocessable Entity</tt> if a request provides invalid parameters
  #
  # == Usage
  #
  # 1. Tell Action Mailbox to accept emails from Amazon SES:
  #
  #        # config/environments/production.rb
  #        config.action_mailbox.ingress = :amazon
  #
  # 2. Configure which SNS topics will be accepted:
  #
  #        config.action_mailbox.amazon.subscribed_topics = %w(
  #          arn:aws:sns:eu-west-1:123456789001:example-topic-1
  #          arn:aws:sns:us-east-1:123456789002:example-topic-2
  #        )
  #
  # 3. {Configure SES}[https://docs.aws.amazon.com/ses/latest/DeveloperGuide/receiving-email-notifications.html]
  #    to route emails through SNS.
  #
  #    Configure SNS to send emails to +/rails/action_mailbox/amazon/inbound_emails+.
  #
  #    If your application is found at <tt>https://example.com</tt> you would
  #    specify the fully-qualified URL <tt>https://example.com/rails/action_mailbox/amazon/inbound_emails</tt>.
  #

  module Ingresses
    module Amazon
      class InboundEmailsController < ActionMailbox::BaseController
        before_action :verify_authenticity
        before_action :validate_topic
        before_action :confirm_subscription

        def create
          head :bad_request unless mail.present?

          ActionMailbox::InboundEmail.create_and_extract_message_id!(mail)
          head :no_content
        end

        private

        def verify_authenticity
          head :bad_request unless notification.present?
          head :unauthorized unless verified?
        end

        def confirm_subscription
          return unless notification['Type'] == 'SubscriptionConfirmation'
          return head :ok if confirmation_response_code&.start_with?('2')

          Rails.logger.error('SNS subscription confirmation request rejected.')
          head :unprocessable_entity
        end

        def validate_topic
          return if valid_topics.include?(topic)

          Rails.logger.warn("Ignoring unknown topic: #{topic}")
          head :unauthorized
        end

        def confirmation_response_code
          @confirmation_response_code ||= begin
            Net::HTTP.get_response(URI(notification['SubscribeURL'])).code
          end
        end

        def notification
          @notification ||= JSON.parse(request.body.read)
        rescue JSON::ParserError => e
          Rails.logger.warn("Unable to parse SNS notification: #{e}")
          nil
        end

        def verified?
          verifier.authentic?(@notification.to_json)
        end

        def verifier
          Aws::SNS::MessageVerifier.new
        end

        def message
          @message ||= JSON.parse(notification['Message'])
        end

        def mail
          return nil unless notification['Type'] == 'Notification'
          return nil unless message['notificationType'] == 'Received'

<<<<<<< HEAD
          message['content'].tap do |raw_email|
            raw_email.prepend("X-Original-To: ", message.dig('mail', 'destination').first, "\n") if message.dig('mail', 'destination')
          end
=======
          message_content
        end

        def message_content
          return message['content'] unless destination

          "X-Original-To: #{destination}\n#{message['content']}"
        end

        def destination
          message.dig('mail', 'destination')
>>>>>>> d66a0b2c
        end

        def topic
          return nil unless notification.present?

          notification['TopicArn']
        end

        def valid_topics
          ::Rails.configuration.action_mailbox.amazon.subscribed_topics
        end
      end
    end
  end
end<|MERGE_RESOLUTION|>--- conflicted
+++ resolved
@@ -115,11 +115,6 @@
           return nil unless notification['Type'] == 'Notification'
           return nil unless message['notificationType'] == 'Received'
 
-<<<<<<< HEAD
-          message['content'].tap do |raw_email|
-            raw_email.prepend("X-Original-To: ", message.dig('mail', 'destination').first, "\n") if message.dig('mail', 'destination')
-          end
-=======
           message_content
         end
 
@@ -131,7 +126,6 @@
 
         def destination
           message.dig('mail', 'destination')
->>>>>>> d66a0b2c
         end
 
         def topic
